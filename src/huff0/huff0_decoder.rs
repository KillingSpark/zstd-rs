//! Utilities for decoding Huff0 encoded huffman data.

use crate::decoding::bit_reader_reverse::{BitReaderReversed, GetBitsError};
use crate::fse::{FSEDecoder, FSEDecoderError, FSETable, FSETableError};
use alloc::vec::Vec;
#[cfg(feature = "std")]
use std::error::Error as StdError;

pub struct HuffmanTable {
    decode: Vec<Entry>,
    /// The weight of a symbol is the number of occurences in a table.
    /// This value is used in constructing a binary tree referred to as
    /// a huffman tree.
    weights: Vec<u8>,
    /// The maximum size in bits a prefix code in the encoded data can be.
    /// This value is used so that the decoder knows how many bits
    /// to read from the bitstream before checking the table. This
    /// value must be 11 or lower.
    pub max_num_bits: u8,
    bits: Vec<u8>,
    bit_ranks: Vec<u32>,
    rank_indexes: Vec<usize>,
    /// In some cases, the list of weights is compressed using FSE compression.
    fse_table: FSETable,
}

#[derive(Debug)]
#[non_exhaustive]
pub enum HuffmanTableError {
    GetBitsError(GetBitsError),
    FSEDecoderError(FSEDecoderError),
    FSETableError(FSETableError),
    SourceIsEmpty,
    NotEnoughBytesForWeights {
        got_bytes: usize,
        expected_bytes: u8,
    },
    ExtraPadding {
        skipped_bits: i32,
    },
    TooManyWeights {
        got: usize,
    },
    MissingWeights,
    LeftoverIsNotAPowerOf2 {
        got: u32,
    },
    NotEnoughBytesToDecompressWeights {
        have: usize,
        need: usize,
    },
    FSETableUsedTooManyBytes {
        used: usize,
        available_bytes: u8,
    },
    NotEnoughBytesInSource {
        got: usize,
        need: usize,
    },
    WeightBiggerThanMaxNumBits {
        got: u8,
    },
    MaxBitsTooHigh {
        got: u8,
    },
}

#[cfg(feature = "std")]
impl StdError for HuffmanTableError {
    fn source(&self) -> Option<&(dyn StdError + 'static)> {
        match self {
            HuffmanTableError::GetBitsError(source) => Some(source),
            HuffmanTableError::FSEDecoderError(source) => Some(source),
            HuffmanTableError::FSETableError(source) => Some(source),
            _ => None,
        }
    }
}

impl core::fmt::Display for HuffmanTableError {
    fn fmt(&self, f: &mut core::fmt::Formatter<'_>) -> ::core::fmt::Result {
        match self {
            HuffmanTableError::GetBitsError(e) => write!(f, "{:?}", e),
            HuffmanTableError::FSEDecoderError(e) => write!(f, "{:?}", e),
            HuffmanTableError::FSETableError(e) => write!(f, "{:?}", e),
            HuffmanTableError::SourceIsEmpty => write!(f, "Source needs to have at least one byte"),
            HuffmanTableError::NotEnoughBytesForWeights {
                got_bytes,
                expected_bytes,
            } => {
                write!(f, "Header says there should be {} bytes for the weights but there are only {} bytes in the stream",
                    expected_bytes,
                    got_bytes)
            }
            HuffmanTableError::ExtraPadding { skipped_bits } => {
                write!(f,
                    "Padding at the end of the sequence_section was more than a byte long: {} bits. Probably caused by data corruption",
                    skipped_bits,
                )
            }
            HuffmanTableError::TooManyWeights { got } => {
                write!(
                    f,
                    "More than 255 weights decoded (got {} weights). Stream is probably corrupted",
                    got,
                )
            }
            HuffmanTableError::MissingWeights => {
                write!(f, "Can\'t build huffman table without any weights")
            }
            HuffmanTableError::LeftoverIsNotAPowerOf2 { got } => {
                write!(f, "Leftover must be power of two but is: {}", got)
            }
            HuffmanTableError::NotEnoughBytesToDecompressWeights { have, need } => {
                write!(
                    f,
                    "Not enough bytes in stream to decompress weights. Is: {}, Should be: {}",
                    have, need,
                )
            }
            HuffmanTableError::FSETableUsedTooManyBytes {
                used,
                available_bytes,
            } => {
                write!(f,
                    "FSE table used more bytes: {} than were meant to be used for the whole stream of huffman weights ({})",
                    used,
                    available_bytes,
                )
            }
            HuffmanTableError::NotEnoughBytesInSource { got, need } => {
                write!(
                    f,
                    "Source needs to have at least {} bytes, got: {}",
                    need, got,
                )
            }
            HuffmanTableError::WeightBiggerThanMaxNumBits { got } => {
                write!(
                    f,
                    "Cant have weight: {} bigger than max_num_bits: {}",
                    got, MAX_MAX_NUM_BITS,
                )
            }
            HuffmanTableError::MaxBitsTooHigh { got } => {
                write!(
                    f,
                    "max_bits derived from weights is: {} should be lower than: {}",
                    got, MAX_MAX_NUM_BITS,
                )
            }
        }
    }
}

impl From<GetBitsError> for HuffmanTableError {
    fn from(val: GetBitsError) -> Self {
        Self::GetBitsError(val)
    }
}

impl From<FSEDecoderError> for HuffmanTableError {
    fn from(val: FSEDecoderError) -> Self {
        Self::FSEDecoderError(val)
    }
}

impl From<FSETableError> for HuffmanTableError {
    fn from(val: FSETableError) -> Self {
        Self::FSETableError(val)
    }
}

/// An interface around a huffman table used to decode data.
pub struct HuffmanDecoder<'table> {
    table: &'table HuffmanTable,
    /// State is used to index into the table.
    pub state: u64,
}

#[derive(Debug)]
#[non_exhaustive]
pub enum HuffmanDecoderError {
    GetBitsError(GetBitsError),
}

impl core::fmt::Display for HuffmanDecoderError {
    fn fmt(&self, f: &mut core::fmt::Formatter<'_>) -> core::fmt::Result {
        match self {
            HuffmanDecoderError::GetBitsError(e) => write!(f, "{:?}", e),
        }
    }
}

#[cfg(feature = "std")]
impl StdError for HuffmanDecoderError {
    fn source(&self) -> Option<&(dyn StdError + 'static)> {
        match self {
            HuffmanDecoderError::GetBitsError(source) => Some(source),
        }
    }
}

impl From<GetBitsError> for HuffmanDecoderError {
    fn from(val: GetBitsError) -> Self {
        Self::GetBitsError(val)
    }
}

/// A single entry in the table contains the decoded symbol/literal and the
/// size of the prefix code.
#[derive(Copy, Clone)]
pub struct Entry {
    /// The byte that the prefix code replaces during encoding.
    symbol: u8,
    /// The number of bits the prefix code occupies.
    num_bits: u8,
}

/// The Zstandard specification limits the maximum length of a code to 11 bits.
const MAX_MAX_NUM_BITS: u8 = 11;

/// Assert that the provided value is greater than zero, and returns the
/// 32 - the number of leading zeros
fn highest_bit_set(x: u32) -> u32 {
    assert!(x > 0);
    u32::BITS - x.leading_zeros()
}

impl<'t> HuffmanDecoder<'t> {
    /// Create a new decoder with the provided table
    pub fn new(table: &'t HuffmanTable) -> HuffmanDecoder<'t> {
        HuffmanDecoder { table, state: 0 }
    }

    /// Re-initialize the decoder, using the new table if one is provided.
    /// This might used for treeless blocks, because they re-use the table from old
    /// data.
    pub fn reset(mut self, new_table: Option<&'t HuffmanTable>) {
        self.state = 0;
        if let Some(next_table) = new_table {
            self.table = next_table;
        }
    }

    /// Decode the symbol the internal state (cursor) is pointed at and return the
    /// decoded literal.
    pub fn decode_symbol(&mut self) -> u8 {
        self.table.decode[self.state as usize].symbol
    }

<<<<<<< HEAD
    pub fn init_state(&mut self, br: &mut BitReaderReversed<'_>) -> u8 {
=======
    /// Initialize internal state and prepare to decode data. Then, `decode_symbol` can be called
    /// to read the byte the internal cursor is pointing at, and `next_state` can be called to advance
    /// the cursor until the max number of bits has been read.
    pub fn init_state(
        &mut self,
        br: &mut BitReaderReversed<'_>,
    ) -> Result<u8, HuffmanDecoderError> {
>>>>>>> 53e7b1a6
        let num_bits = self.table.max_num_bits;
        let new_bits = br.get_bits(num_bits);
        self.state = new_bits;
        num_bits
    }

<<<<<<< HEAD
    pub fn next_state(&mut self, br: &mut BitReaderReversed<'_>) -> u8 {
        let num_bits = self.table.decode[self.state as usize].num_bits;
        let new_bits = br.get_bits(num_bits);
=======
    /// Advance the internal cursor to the next symbol. After this, you can call `decode_symbol`
    /// to read from the new position.
    pub fn next_state(
        &mut self,
        br: &mut BitReaderReversed<'_>,
    ) -> Result<u8, HuffmanDecoderError> {
        // self.state stores a small section, or a window of the bit stream. The table can be indexed via this state,
        // telling you how many bits identify the current symbol.
        let num_bits = self.table.decode[self.state as usize].num_bits;
        // New bits are read from the stream
        let new_bits = br.get_bits(num_bits)?;
        // Shift and mask out the bits that identify the current symbol
>>>>>>> 53e7b1a6
        self.state <<= num_bits;
        self.state &= self.table.decode.len() as u64 - 1;
        // The new bits are appended at the end of the current state.
        self.state |= new_bits;
        num_bits
    }
}

impl Default for HuffmanTable {
    fn default() -> Self {
        Self::new()
    }
}

impl HuffmanTable {
    /// Create a new, empty table.
    pub fn new() -> HuffmanTable {
        HuffmanTable {
            decode: Vec::new(),

            weights: Vec::with_capacity(256),
            max_num_bits: 0,
            bits: Vec::with_capacity(256),
            bit_ranks: Vec::with_capacity(11),
            rank_indexes: Vec::with_capacity(11),
            fse_table: FSETable::new(100),
        }
    }

    /// Completely empty the table then repopulate as a replica
    /// of `other`.
    pub fn reinit_from(&mut self, other: &Self) {
        self.reset();
        self.decode.extend_from_slice(&other.decode);
        self.weights.extend_from_slice(&other.weights);
        self.max_num_bits = other.max_num_bits;
        self.bits.extend_from_slice(&other.bits);
        self.rank_indexes.extend_from_slice(&other.rank_indexes);
        self.fse_table.reinit_from(&other.fse_table);
    }

    /// Completely empty the table of all data.
    pub fn reset(&mut self) {
        self.decode.clear();
        self.weights.clear();
        self.max_num_bits = 0;
        self.bits.clear();
        self.bit_ranks.clear();
        self.rank_indexes.clear();
        self.fse_table.reset();
    }

    /// Read from `source` and parse it into a huffman table.
    ///
    /// Returns the number of bytes read.
    pub fn build_decoder(&mut self, source: &[u8]) -> Result<u32, HuffmanTableError> {
        self.decode.clear();

        let bytes_used = self.read_weights(source)?;
        self.build_table_from_weights()?;
        Ok(bytes_used)
    }

    /// Read weights from the provided source.
    ///
    /// The huffman table is represented in the encoded data as a list of weights
    /// at the most basic level. After the header, weights are read, then the table
    /// can be built using that list of weights.
    ///
    /// Returns the number of bytes read.
    fn read_weights(&mut self, source: &[u8]) -> Result<u32, HuffmanTableError> {
        use HuffmanTableError as err;

        if source.is_empty() {
            return Err(err::SourceIsEmpty);
        }
        let header = source[0];
        let mut bits_read = 8;

        match header {
            // If the header byte is less than 128, the series of weights
            // is compressed using two interleaved FSE streams that share
            // a distribution table.
            0..=127 => {
                let fse_stream = &source[1..];
                if header as usize > fse_stream.len() {
                    return Err(err::NotEnoughBytesForWeights {
                        got_bytes: fse_stream.len(),
                        expected_bytes: header,
                    });
                }
                //fse decompress weights
                let bytes_used_by_fse_header = self
                    .fse_table
                    .build_decoder(fse_stream, /*TODO find actual max*/ 100)?;

                if bytes_used_by_fse_header > header as usize {
                    return Err(err::FSETableUsedTooManyBytes {
                        used: bytes_used_by_fse_header,
                        available_bytes: header,
                    });
                }

                vprintln!(
                    "Building fse table for huffman weights used: {}",
                    bytes_used_by_fse_header
                );
                // Huffman headers are compressed using two interleaved
                // FSE bitstreams, where the first state (decoder) handles
                // even symbols, and the second handles odd symbols.
                let mut dec1 = FSEDecoder::new(&self.fse_table);
                let mut dec2 = FSEDecoder::new(&self.fse_table);

                let compressed_start = bytes_used_by_fse_header;
                let compressed_length = header as usize - bytes_used_by_fse_header;

                let compressed_weights = &fse_stream[compressed_start..];
                if compressed_weights.len() < compressed_length {
                    return Err(err::NotEnoughBytesToDecompressWeights {
                        have: compressed_weights.len(),
                        need: compressed_length,
                    });
                }
                let compressed_weights = &compressed_weights[..compressed_length];
                let mut br = BitReaderReversed::new(compressed_weights);

                bits_read += (bytes_used_by_fse_header + compressed_length) * 8;

                //skip the 0 padding at the end of the last byte of the bit stream and throw away the first 1 found
                let mut skipped_bits = 0;
                loop {
                    let val = br.get_bits(1);
                    skipped_bits += 1;
                    if val == 1 || skipped_bits > 8 {
                        break;
                    }
                }
                if skipped_bits > 8 {
                    //if more than 7 bits are 0, this is not the correct end of the bitstream. Either a bug or corrupted data
                    return Err(err::ExtraPadding { skipped_bits });
                }

                dec1.init_state(&mut br)?;
                dec2.init_state(&mut br)?;

                self.weights.clear();

                // The two decoders take turns decoding a single symbol and updating their state.
                loop {
                    let w = dec1.decode_symbol();
                    self.weights.push(w);
                    dec1.update_state(&mut br);

                    if br.bits_remaining() <= -1 {
                        //collect final states
                        self.weights.push(dec2.decode_symbol());
                        break;
                    }

                    let w = dec2.decode_symbol();
                    self.weights.push(w);
                    dec2.update_state(&mut br);

                    if br.bits_remaining() <= -1 {
                        //collect final states
                        self.weights.push(dec1.decode_symbol());
                        break;
                    }
                    //maximum number of weights is 255 because we use u8 symbols and the last weight is inferred from the sum of all others
                    if self.weights.len() > 255 {
                        return Err(err::TooManyWeights {
                            got: self.weights.len(),
                        });
                    }
                }
            }
            // If the header byte is greater than or equal to 128,
            // weights are directly represented, where each weight is
            // encoded directly as a 4 bit field. The weights will
            // always be encoded with full bytes, meaning if there's
            // an odd number of weights, the last weight will still
            // occupy a full byte.
            _ => {
                // weights are directly encoded
                let weights_raw = &source[1..];
                let num_weights = header - 127;
                self.weights.resize(num_weights as usize, 0);

                let bytes_needed = if num_weights % 2 == 0 {
                    num_weights as usize / 2
                } else {
                    (num_weights as usize / 2) + 1
                };

                if weights_raw.len() < bytes_needed {
                    return Err(err::NotEnoughBytesInSource {
                        got: weights_raw.len(),
                        need: bytes_needed,
                    });
                }

                for idx in 0..num_weights {
                    if idx % 2 == 0 {
                        self.weights[idx as usize] = weights_raw[idx as usize / 2] >> 4;
                    } else {
                        self.weights[idx as usize] = weights_raw[idx as usize / 2] & 0xF;
                    }
                    bits_read += 4;
                }
            }
        }

        let bytes_read = if bits_read % 8 == 0 {
            bits_read / 8
        } else {
            (bits_read / 8) + 1
        };
        Ok(bytes_read as u32)
    }

    /// Once the weights have been read from the data, you can decode the weights
    /// into a table, and use that table to decode the actual compressed data.
    ///
    /// This function populates the rest of the table from the series of weights.
    fn build_table_from_weights(&mut self) -> Result<(), HuffmanTableError> {
        use HuffmanTableError as err;

        self.bits.clear();
        self.bits.resize(self.weights.len() + 1, 0);

        let mut weight_sum: u32 = 0;
        for w in &self.weights {
            if *w > MAX_MAX_NUM_BITS {
                return Err(err::WeightBiggerThanMaxNumBits { got: *w });
            }
            weight_sum += if *w > 0 { 1_u32 << (*w - 1) } else { 0 };
        }

        if weight_sum == 0 {
            return Err(err::MissingWeights);
        }

        let max_bits = highest_bit_set(weight_sum) as u8;
        let left_over = (1 << max_bits) - weight_sum;

        //left_over must be power of two
        if !left_over.is_power_of_two() {
            return Err(err::LeftoverIsNotAPowerOf2 { got: left_over });
        }

        let last_weight = highest_bit_set(left_over) as u8;

        for symbol in 0..self.weights.len() {
            let bits = if self.weights[symbol] > 0 {
                max_bits + 1 - self.weights[symbol]
            } else {
                0
            };
            self.bits[symbol] = bits;
        }

        self.bits[self.weights.len()] = max_bits + 1 - last_weight;
        self.max_num_bits = max_bits;

        if max_bits > MAX_MAX_NUM_BITS {
            return Err(err::MaxBitsTooHigh { got: max_bits });
        }

        self.bit_ranks.clear();
        self.bit_ranks.resize((max_bits + 1) as usize, 0);
        for num_bits in &self.bits {
            self.bit_ranks[(*num_bits) as usize] += 1;
        }

        //fill with dummy symbols
        self.decode.resize(
            1 << self.max_num_bits,
            Entry {
                symbol: 0,
                num_bits: 0,
            },
        );

        //starting codes for each rank
        self.rank_indexes.clear();
        self.rank_indexes.resize((max_bits + 1) as usize, 0);

        self.rank_indexes[max_bits as usize] = 0;
        for bits in (1..self.rank_indexes.len() as u8).rev() {
            self.rank_indexes[bits as usize - 1] = self.rank_indexes[bits as usize]
                + self.bit_ranks[bits as usize] as usize * (1 << (max_bits - bits));
        }

        assert!(
            self.rank_indexes[0] == self.decode.len(),
            "rank_idx[0]: {} should be: {}",
            self.rank_indexes[0],
            self.decode.len()
        );

        for symbol in 0..self.bits.len() {
            let bits_for_symbol = self.bits[symbol];
            if bits_for_symbol != 0 {
                // allocate code for the symbol and set in the table
                // a code ignores all max_bits - bits[symbol] bits, so it gets
                // a range that spans all of those in the decoding table
                let base_idx = self.rank_indexes[bits_for_symbol as usize];
                let len = 1 << (max_bits - bits_for_symbol);
                self.rank_indexes[bits_for_symbol as usize] += len;
                for idx in 0..len {
                    self.decode[base_idx + idx].symbol = symbol as u8;
                    self.decode[base_idx + idx].num_bits = bits_for_symbol;
                }
            }
        }

        Ok(())
    }
}<|MERGE_RESOLUTION|>--- conflicted
+++ resolved
@@ -249,41 +249,25 @@
         self.table.decode[self.state as usize].symbol
     }
 
-<<<<<<< HEAD
-    pub fn init_state(&mut self, br: &mut BitReaderReversed<'_>) -> u8 {
-=======
     /// Initialize internal state and prepare to decode data. Then, `decode_symbol` can be called
     /// to read the byte the internal cursor is pointing at, and `next_state` can be called to advance
     /// the cursor until the max number of bits has been read.
-    pub fn init_state(
-        &mut self,
-        br: &mut BitReaderReversed<'_>,
-    ) -> Result<u8, HuffmanDecoderError> {
->>>>>>> 53e7b1a6
+    pub fn init_state(&mut self, br: &mut BitReaderReversed<'_>) -> u8 {
         let num_bits = self.table.max_num_bits;
         let new_bits = br.get_bits(num_bits);
         self.state = new_bits;
         num_bits
     }
 
-<<<<<<< HEAD
-    pub fn next_state(&mut self, br: &mut BitReaderReversed<'_>) -> u8 {
-        let num_bits = self.table.decode[self.state as usize].num_bits;
-        let new_bits = br.get_bits(num_bits);
-=======
     /// Advance the internal cursor to the next symbol. After this, you can call `decode_symbol`
     /// to read from the new position.
-    pub fn next_state(
-        &mut self,
-        br: &mut BitReaderReversed<'_>,
-    ) -> Result<u8, HuffmanDecoderError> {
+    pub fn next_state(&mut self, br: &mut BitReaderReversed<'_>) -> u8 {
         // self.state stores a small section, or a window of the bit stream. The table can be indexed via this state,
         // telling you how many bits identify the current symbol.
         let num_bits = self.table.decode[self.state as usize].num_bits;
         // New bits are read from the stream
-        let new_bits = br.get_bits(num_bits)?;
+        let new_bits = br.get_bits(num_bits);
         // Shift and mask out the bits that identify the current symbol
->>>>>>> 53e7b1a6
         self.state <<= num_bits;
         self.state &= self.table.decode.len() as u64 - 1;
         // The new bits are appended at the end of the current state.
