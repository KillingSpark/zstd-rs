--- conflicted
+++ resolved
@@ -159,13 +159,8 @@
             return (0, 0, 0);
         }
         if sum > 56 {
-<<<<<<< HEAD
-            // try and get the values separatly
+            // try and get the values separately
             return (self.get_bits(n1), self.get_bits(n2), self.get_bits(n3));
-=======
-            // try and get the values separately
-            return Ok((self.get_bits(n1)?, self.get_bits(n2)?, self.get_bits(n3)?));
->>>>>>> 53e7b1a6
         }
         let sum = sum as u8;
 
