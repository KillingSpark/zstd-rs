use crate::decoding::bit_reader::BitReader;
use crate::decoding::bit_reader_reverse::{BitReaderReversed, GetBitsError};
use alloc::vec::Vec;

/// FSE decoding involves a decoding table that describes the probabilities of
/// all literals from 0 to the highest present one
///
/// <https://github.com/facebook/zstd/blob/dev/doc/zstd_compression_format.md#fse-table-description>
pub struct FSETable {
<<<<<<< HEAD
    max_symbol: u8,
=======
    /// The actual table containing the decoded symbol and the compression data
    /// connected to that symbol.
>>>>>>> 53e7b1a6
    pub decode: Vec<Entry>, //used to decode symbols, and calculate the next state
    /// The size of the table is stored in logarithm base 2 format,
    /// with the **size of the table** being equal to `(1 << accuracy_log)`.
    /// This value is used so that the decoder knows how many bits to read from the bitstream.
    pub accuracy_log: u8,
    /// In this context, probability refers to the likelihood that a symbol occurs in the given data.
    /// Given this info, the encoder can assign shorter codes to symbols that appear more often,
    /// and longer codes that appear less often, then the decoder can use the probability
    /// to determine what code was assigned to what symbol.
    ///
    /// The probability of a single symbol is a value representing the proportion of times the symbol
    /// would fall within the data.
    ///
    /// If a symbol probability is set to `-1`, it means that the probability of a symbol
    /// occurring in the data is less than one.
    pub symbol_probabilities: Vec<i32>, //used while building the decode Vector
    /// The number of times each symbol occurs (The first entry being 0x0, the second being 0x1) and so on
    /// up until the highest possible symbol (255).
    symbol_counter: Vec<u32>,
}

<<<<<<< HEAD
#[derive(Debug, derive_more::Display, derive_more::From)]
#[cfg_attr(feature = "std", derive(derive_more::Error))]
=======
impl Default for FSETable {
    fn default() -> Self {
        Self::new()
    }
}

#[derive(Debug)]
>>>>>>> 53e7b1a6
#[non_exhaustive]
pub enum FSETableError {
    AccLogIsZero,
    AccLogTooBig {
        got: u8,
        max: u8,
    },
    GetBitsError(GetBitsError),
    ProbabilityCounterMismatch {
        got: u32,
        expected_sum: u32,
        symbol_probabilities: Vec<i32>,
    },
    TooManySymbols {
        got: usize,
    },
}

#[cfg(feature = "std")]
impl std::error::Error for FSETableError {
    fn source(&self) -> Option<&(dyn std::error::Error + 'static)> {
        match self {
            FSETableError::GetBitsError(source) => Some(source),
            _ => None,
        }
    }
}

impl core::fmt::Display for FSETableError {
    fn fmt(&self, f: &mut core::fmt::Formatter<'_>) -> core::fmt::Result {
        match self {
            FSETableError::AccLogIsZero => write!(f, "Acclog must be at least 1"),
            FSETableError::AccLogTooBig { got, max } => {
                write!(
                    f,
                    "Found FSE acc_log: {0} bigger than allowed maximum in this case: {1}",
                    got, max
                )
            }
            FSETableError::GetBitsError(e) => write!(f, "{:?}", e),
            FSETableError::ProbabilityCounterMismatch {
                got,
                expected_sum,
                symbol_probabilities,
            } => {
                write!(f,
                    "The counter ({}) exceeded the expected sum: {}. This means an error or corrupted data \n {:?}",
                    got,
                    expected_sum,
                    symbol_probabilities,
                )
            }
            FSETableError::TooManySymbols { got } => {
                write!(
                    f,
                    "There are too many symbols in this distribution: {}. Max: 256",
                    got,
                )
            }
        }
    }
}

impl From<GetBitsError> for FSETableError {
    fn from(val: GetBitsError) -> Self {
        Self::GetBitsError(val)
    }
}

pub struct FSEDecoder<'table> {
    /// An FSE state value represents an index in the FSE table.
    pub state: Entry,
    /// A reference to the table used for decoding.
    table: &'table FSETable,
}

#[derive(Debug)]
#[non_exhaustive]
pub enum FSEDecoderError {
    GetBitsError(GetBitsError),
    TableIsUninitialized,
}

#[cfg(feature = "std")]
impl std::error::Error for FSEDecoderError {
    fn source(&self) -> Option<&(dyn std::error::Error + 'static)> {
        match self {
            FSEDecoderError::GetBitsError(source) => Some(source),
            _ => None,
        }
    }
}

impl core::fmt::Display for FSEDecoderError {
    fn fmt(&self, f: &mut core::fmt::Formatter<'_>) -> core::fmt::Result {
        match self {
            FSEDecoderError::GetBitsError(e) => write!(f, "{:?}", e),
            FSEDecoderError::TableIsUninitialized => {
                write!(f, "Tried to use an uninitialized table!")
            }
        }
    }
}

impl From<GetBitsError> for FSEDecoderError {
    fn from(val: GetBitsError) -> Self {
        Self::GetBitsError(val)
    }
}

/// A single entry in an FSE table.
#[derive(Copy, Clone)]
pub struct Entry {
    /// This value is used as an offset value, and it is added
    /// to a value read from the stream to determine the next state value.
    pub base_line: u32,
    /// How many bits should be read from the stream when decoding this entry.
    pub num_bits: u8,
    /// The byte that should be put in the decode output when encountering this state.
    pub symbol: u8,
}

/// This value is added to the first 4 bits of the stream to determine the
/// `Accuracy_Log`
const ACC_LOG_OFFSET: u8 = 5;

fn highest_bit_set(x: u32) -> u32 {
    assert!(x > 0);
    u32::BITS - x.leading_zeros()
}

impl<'t> FSEDecoder<'t> {
    /// Initialize a new Finite State Entropy decoder.
    pub fn new(table: &'t FSETable) -> FSEDecoder<'_> {
        FSEDecoder {
            state: table.decode.first().copied().unwrap_or(Entry {
                base_line: 0,
                num_bits: 0,
                symbol: 0,
            }),
            table,
        }
    }

    /// Returns the byte associated with the symbol the internal cursor is pointing at.
    pub fn decode_symbol(&self) -> u8 {
        self.state.symbol
    }

    /// Initialize internal state and prepare for decoding. After this, `decode_symbol` can be called
    /// to read the first symbol and `update_state` can be called to prepare to read the next symbol.
    pub fn init_state(&mut self, bits: &mut BitReaderReversed<'_>) -> Result<(), FSEDecoderError> {
        if self.table.accuracy_log == 0 {
            return Err(FSEDecoderError::TableIsUninitialized);
        }
        self.state = self.table.decode[bits.get_bits(self.table.accuracy_log) as usize];

        Ok(())
    }

<<<<<<< HEAD
    pub fn update_state(&mut self, bits: &mut BitReaderReversed<'_>) {
=======
    /// Advance the internal state to decode the next symbol in the bitstream.
    pub fn update_state(
        &mut self,
        bits: &mut BitReaderReversed<'_>,
    ) -> Result<(), FSEDecoderError> {
>>>>>>> 53e7b1a6
        let num_bits = self.state.num_bits;
        let add = bits.get_bits(num_bits);
        let base_line = self.state.base_line;
        let new_state = base_line + add as u32;
        self.state = self.table.decode[new_state as usize];

        //println!("Update: {}, {} -> {}", base_line, add,  self.state);
    }
}

impl FSETable {
<<<<<<< HEAD
    pub fn new(max_symbol: u8) -> FSETable {
=======
    /// Initialize a new empty Finite State Entropy decoding table.
    pub fn new() -> FSETable {
>>>>>>> 53e7b1a6
        FSETable {
            max_symbol,
            symbol_probabilities: Vec::with_capacity(256), //will never be more than 256 symbols because u8
            symbol_counter: Vec::with_capacity(256), //will never be more than 256 symbols because u8
            decode: Vec::new(),                      //depending on acc_log.
            accuracy_log: 0,
        }
    }

    /// Reset `self` and update `self`'s state to mirror the provided table.
    pub fn reinit_from(&mut self, other: &Self) {
        self.reset();
        self.symbol_counter.extend_from_slice(&other.symbol_counter);
        self.symbol_probabilities
            .extend_from_slice(&other.symbol_probabilities);
        self.decode.extend_from_slice(&other.decode);
        self.accuracy_log = other.accuracy_log;
    }

    /// Empty the table and clear all internal state.
    pub fn reset(&mut self) {
        self.symbol_counter.clear();
        self.symbol_probabilities.clear();
        self.decode.clear();
        self.accuracy_log = 0;
    }

    /// returns how many BYTEs (not bits) were read while building the decoder
    pub fn build_decoder(&mut self, source: &[u8], max_log: u8) -> Result<usize, FSETableError> {
        self.accuracy_log = 0;

        let bytes_read = self.read_probabilities(source, max_log)?;
        self.build_decoding_table()?;

        Ok(bytes_read)
    }

    /// Given the provided accuracy log, build a decoding table from that log.
    pub fn build_from_probabilities(
        &mut self,
        acc_log: u8,
        probs: &[i32],
    ) -> Result<(), FSETableError> {
        if acc_log == 0 {
            return Err(FSETableError::AccLogIsZero);
        }
        self.symbol_probabilities = probs.to_vec();
        self.accuracy_log = acc_log;
        self.build_decoding_table()
    }

<<<<<<< HEAD
    fn build_decoding_table(&mut self) -> Result<(), FSETableError> {
        if self.symbol_probabilities.len() > self.max_symbol as usize + 1 {
            return Err(FSETableError::TooManySymbols {
                got: self.symbol_probabilities.len(),
            });
        }
=======
    /// Build the actual decoding table after probabilities have been read into the table.
    /// After this function is called, the decoding process can begin.
    fn build_decoding_table(&mut self) {
>>>>>>> 53e7b1a6
        self.decode.clear();

        let table_size = 1 << self.accuracy_log;
        if self.decode.len() < table_size {
            self.decode.reserve(table_size - self.decode.len());
        }
        //fill with dummy entries
        self.decode.resize(
            table_size,
            Entry {
                base_line: 0,
                num_bits: 0,
                symbol: 0,
            },
        );

        let mut negative_idx = table_size; //will point to the highest index with is already occupied by a negative-probability-symbol

        //first scan for all -1 probabilities and place them at the top of the table
        for symbol in 0..self.symbol_probabilities.len() {
            if self.symbol_probabilities[symbol] == -1 {
                negative_idx -= 1;
                let entry = &mut self.decode[negative_idx];
                entry.symbol = symbol as u8;
                entry.base_line = 0;
                entry.num_bits = self.accuracy_log;
            }
        }

        //then place in a semi-random order all of the other symbols
        let mut position = 0;
        for idx in 0..self.symbol_probabilities.len() {
            let symbol = idx as u8;
            if self.symbol_probabilities[idx] <= 0 {
                continue;
            }

            //for each probability point the symbol gets on slot
            let prob = self.symbol_probabilities[idx];
            for _ in 0..prob {
                let entry = &mut self.decode[position];
                entry.symbol = symbol;

                position = next_position(position, table_size);
                while position >= negative_idx {
                    position = next_position(position, table_size);
                    //everything above negative_idx is already taken
                }
            }
        }

        // baselines and num_bits can only be calculated when all symbols have been spread
        self.symbol_counter.clear();
        self.symbol_counter
            .resize(self.symbol_probabilities.len(), 0);
        for idx in 0..negative_idx {
            let entry = &mut self.decode[idx];
            let symbol = entry.symbol;
            let prob = self.symbol_probabilities[symbol as usize];

            let symbol_count = self.symbol_counter[symbol as usize];
            let (bl, nb) = calc_baseline_and_numbits(table_size as u32, prob as u32, symbol_count);

            //println!("symbol: {:2}, table: {}, prob: {:3}, count: {:3}, bl: {:3}, nb: {:2}", symbol, table_size, prob, symbol_count, bl, nb);

            assert!(nb <= self.accuracy_log);
            self.symbol_counter[symbol as usize] += 1;

            entry.base_line = bl;
            entry.num_bits = nb;
        }
        Ok(())
    }

    /// Read the accuracy log and the probability table from the source and return the number of bytes
    /// read. If the size of the table is larger than the provided `max_log`, return an error.
    fn read_probabilities(&mut self, source: &[u8], max_log: u8) -> Result<usize, FSETableError> {
        self.symbol_probabilities.clear(); //just clear, we will fill a probability for each entry anyways. No need to force new allocs here

        let mut br = BitReader::new(source);
        self.accuracy_log = ACC_LOG_OFFSET + (br.get_bits(4)? as u8);
        if self.accuracy_log > max_log {
            return Err(FSETableError::AccLogTooBig {
                got: self.accuracy_log,
                max: max_log,
            });
        }
        if self.accuracy_log == 0 {
            return Err(FSETableError::AccLogIsZero);
        }

        let probability_sum = 1 << self.accuracy_log;
        let mut probability_counter = 0;

        while probability_counter < probability_sum {
            let max_remaining_value = probability_sum - probability_counter + 1;
            let bits_to_read = highest_bit_set(max_remaining_value);

            let unchecked_value = br.get_bits(bits_to_read as usize)? as u32;

            let low_threshold = ((1 << bits_to_read) - 1) - (max_remaining_value);
            let mask = (1 << (bits_to_read - 1)) - 1;
            let small_value = unchecked_value & mask;

            let value = if small_value < low_threshold {
                br.return_bits(1);
                small_value
            } else if unchecked_value > mask {
                unchecked_value - low_threshold
            } else {
                unchecked_value
            };
            //println!("{}, {}, {}", self.symbol_probablilities.len(), unchecked_value, value);

            let prob = (value as i32) - 1;

            self.symbol_probabilities.push(prob);
            if prob != 0 {
                if prob > 0 {
                    probability_counter += prob as u32;
                } else {
                    // probability -1 counts as 1
                    assert!(prob == -1);
                    probability_counter += 1;
                }
            } else {
                //fast skip further zero probabilities
                loop {
                    let skip_amount = br.get_bits(2)? as usize;

                    self.symbol_probabilities
                        .resize(self.symbol_probabilities.len() + skip_amount, 0);
                    if skip_amount != 3 {
                        break;
                    }
                }
            }
        }

        if probability_counter != probability_sum {
            return Err(FSETableError::ProbabilityCounterMismatch {
                got: probability_counter,
                expected_sum: probability_sum,
                symbol_probabilities: self.symbol_probabilities.clone(),
            });
        }
        if self.symbol_probabilities.len() > self.max_symbol as usize + 1 {
            return Err(FSETableError::TooManySymbols {
                got: self.symbol_probabilities.len(),
            });
        }

        let bytes_read = if br.bits_read() % 8 == 0 {
            br.bits_read() / 8
        } else {
            (br.bits_read() / 8) + 1
        };

        Ok(bytes_read)
    }
}

//utility functions for building the decoding table from probabilities
/// Calculate the position of the next entry of the table given the current
/// position and size of the table.
fn next_position(mut p: usize, table_size: usize) -> usize {
    p += (table_size >> 1) + (table_size >> 3) + 3;
    p &= table_size - 1;
    p
}

fn calc_baseline_and_numbits(
    num_states_total: u32,
    num_states_symbol: u32,
    state_number: u32,
) -> (u32, u8) {
    let num_state_slices = if 1 << (highest_bit_set(num_states_symbol) - 1) == num_states_symbol {
        num_states_symbol
    } else {
        1 << (highest_bit_set(num_states_symbol))
    }; //always power of two

    let num_double_width_state_slices = num_state_slices - num_states_symbol; //leftovers to the power of two need to be distributed
    let num_single_width_state_slices = num_states_symbol - num_double_width_state_slices; //these will not receive a double width slice of states
    let slice_width = num_states_total / num_state_slices; //size of a single width slice of states
    let num_bits = highest_bit_set(slice_width) - 1; //number of bits needed to read for one slice

    if state_number < num_double_width_state_slices {
        let baseline = num_single_width_state_slices * slice_width + state_number * slice_width * 2;
        (baseline, num_bits as u8 + 1)
    } else {
        let index_shifted = state_number - num_double_width_state_slices;
        ((index_shifted * slice_width), num_bits as u8)
    }
}<|MERGE_RESOLUTION|>--- conflicted
+++ resolved
@@ -7,12 +7,10 @@
 ///
 /// <https://github.com/facebook/zstd/blob/dev/doc/zstd_compression_format.md#fse-table-description>
 pub struct FSETable {
-<<<<<<< HEAD
+    /// The maximum symbol in the table (inclusive). Limits the probabilities length to max_symbol + 1.
     max_symbol: u8,
-=======
     /// The actual table containing the decoded symbol and the compression data
     /// connected to that symbol.
->>>>>>> 53e7b1a6
     pub decode: Vec<Entry>, //used to decode symbols, and calculate the next state
     /// The size of the table is stored in logarithm base 2 format,
     /// with the **size of the table** being equal to `(1 << accuracy_log)`.
@@ -34,18 +32,7 @@
     symbol_counter: Vec<u32>,
 }
 
-<<<<<<< HEAD
-#[derive(Debug, derive_more::Display, derive_more::From)]
-#[cfg_attr(feature = "std", derive(derive_more::Error))]
-=======
-impl Default for FSETable {
-    fn default() -> Self {
-        Self::new()
-    }
-}
-
 #[derive(Debug)]
->>>>>>> 53e7b1a6
 #[non_exhaustive]
 pub enum FSETableError {
     AccLogIsZero,
@@ -206,15 +193,8 @@
         Ok(())
     }
 
-<<<<<<< HEAD
+    /// Advance the internal state to decode the next symbol in the bitstream.
     pub fn update_state(&mut self, bits: &mut BitReaderReversed<'_>) {
-=======
-    /// Advance the internal state to decode the next symbol in the bitstream.
-    pub fn update_state(
-        &mut self,
-        bits: &mut BitReaderReversed<'_>,
-    ) -> Result<(), FSEDecoderError> {
->>>>>>> 53e7b1a6
         let num_bits = self.state.num_bits;
         let add = bits.get_bits(num_bits);
         let base_line = self.state.base_line;
@@ -226,12 +206,8 @@
 }
 
 impl FSETable {
-<<<<<<< HEAD
+    /// Initialize a new empty Finite State Entropy decoding table.
     pub fn new(max_symbol: u8) -> FSETable {
-=======
-    /// Initialize a new empty Finite State Entropy decoding table.
-    pub fn new() -> FSETable {
->>>>>>> 53e7b1a6
         FSETable {
             max_symbol,
             symbol_probabilities: Vec::with_capacity(256), //will never be more than 256 symbols because u8
@@ -283,18 +259,15 @@
         self.build_decoding_table()
     }
 
-<<<<<<< HEAD
+    /// Build the actual decoding table after probabilities have been read into the table.
+    /// After this function is called, the decoding process can begin.
     fn build_decoding_table(&mut self) -> Result<(), FSETableError> {
         if self.symbol_probabilities.len() > self.max_symbol as usize + 1 {
             return Err(FSETableError::TooManySymbols {
                 got: self.symbol_probabilities.len(),
             });
         }
-=======
-    /// Build the actual decoding table after probabilities have been read into the table.
-    /// After this function is called, the decoding process can begin.
-    fn build_decoding_table(&mut self) {
->>>>>>> 53e7b1a6
+
         self.decode.clear();
 
         let table_size = 1 << self.accuracy_log;
